use data_encoding::HEXUPPER;
use multiaddr::*;
use multihash::MultihashGeneric;
use quickcheck::{Arbitrary, Gen, QuickCheck};
use std::{
    borrow::Cow,
    convert::{TryFrom, TryInto},
    iter::{self, FromIterator},
    net::{Ipv4Addr, Ipv6Addr},
    str::FromStr,
};

// Property tests

#[test]
fn to_from_bytes_identity() {
    fn prop(a: Ma) -> bool {
        let b = a.0.to_vec();
        Some(a) == Multiaddr::try_from(b).ok().map(Ma)
    }
    QuickCheck::new().quickcheck(prop as fn(Ma) -> bool)
}

#[test]
fn to_from_str_identity() {
    fn prop(a: Ma) -> bool {
        let b = a.0.to_string();
        Some(a) == Multiaddr::from_str(&b).ok().map(Ma)
    }
    QuickCheck::new().quickcheck(prop as fn(Ma) -> bool)
}

#[test]
fn byteswriter() {
    fn prop(a: Ma, b: Ma) -> bool {
        let mut x = a.0.clone();
        for p in b.0.iter() {
            x = x.with(p)
        }
        x.iter()
            .zip(a.0.iter().chain(b.0.iter()))
            .all(|(x, y)| x == y)
    }
    QuickCheck::new().quickcheck(prop as fn(Ma, Ma) -> bool)
}

#[test]
fn push_pop_identity() {
    fn prop(a: Ma, p: Proto) -> bool {
        let mut b = a.clone();
        let q = p.clone();
        b.0.push(q.0);
        assert_ne!(a.0, b.0);
        Some(p.0) == b.0.pop() && a.0 == b.0
    }
    QuickCheck::new().quickcheck(prop as fn(Ma, Proto) -> bool)
}

#[test]
fn ends_with() {
    fn prop(Ma(m): Ma) {
        let n = m.iter().count();
        for i in 0..n {
            let suffix = m.iter().skip(i).collect::<Multiaddr>();
            assert!(m.ends_with(&suffix));
        }
    }
    QuickCheck::new().quickcheck(prop as fn(_))
}

// Arbitrary impls

#[derive(PartialEq, Eq, Clone, Hash, Debug)]
struct Ma(Multiaddr);

impl Arbitrary for Ma {
    fn arbitrary(g: &mut Gen) -> Self {
        let iter = (0..u8::arbitrary(g) % 128).map(|_| Proto::arbitrary(g).0);
        Ma(Multiaddr::from_iter(iter))
    }
}

#[derive(PartialEq, Eq, Clone, Debug)]
struct Proto(Protocol<'static>);

impl Proto {
    const IMPL_VARIANT_COUNT: u8 = 33;
}

impl Arbitrary for Proto {
    fn arbitrary(g: &mut Gen) -> Self {
        use Protocol::*;
        match u8::arbitrary(g) % Proto::IMPL_VARIANT_COUNT {
            0 => Proto(Dccp(Arbitrary::arbitrary(g))),
            1 => Proto(Dns(Cow::Owned(SubString::arbitrary(g).0))),
            2 => Proto(Dns4(Cow::Owned(SubString::arbitrary(g).0))),
            3 => Proto(Dns6(Cow::Owned(SubString::arbitrary(g).0))),
            4 => Proto(Dnsaddr(Cow::Owned(SubString::arbitrary(g).0))),
            5 => Proto(Http),
            6 => Proto(Https),
            7 => Proto(Ip4(Ipv4Addr::arbitrary(g))),
            8 => Proto(Ip6(Ipv6Addr::arbitrary(g))),
            9 => Proto(P2pWebRtcDirect),
            10 => Proto(P2pWebRtcStar),
            11 => Proto(WebRTCDirect),
<<<<<<< HEAD
            12 => Proto(WebRTC),
            13 => Proto(Certhash(Mh::arbitrary(g).0)),
            14 => Proto(P2pWebSocketStar),
            15 => Proto(Memory(Arbitrary::arbitrary(g))),
            16 => {
=======
            12 => Proto(Certhash(Mh::arbitrary(g).0)),
            13 => Proto(P2pWebSocketStar),
            14 => Proto(Memory(Arbitrary::arbitrary(g))),
            15 => {
>>>>>>> 13a1e9e7
                let a = iter::repeat_with(|| u8::arbitrary(g))
                    .take(10)
                    .collect::<Vec<_>>()
                    .try_into()
                    .unwrap();
                Proto(Onion(Cow::Owned(a), std::cmp::max(1, u16::arbitrary(g))))
            }
            17 => {
                let a: [u8; 35] = iter::repeat_with(|| u8::arbitrary(g))
                    .take(35)
                    .collect::<Vec<_>>()
                    .try_into()
                    .unwrap();
                Proto(Onion3((a, std::cmp::max(1, u16::arbitrary(g))).into()))
            }
            18 => Proto(P2p(Mh::arbitrary(g).0)),
            19 => Proto(P2pCircuit),
            20 => Proto(Quic),
            21 => Proto(QuicV1),
            22 => Proto(Sctp(Arbitrary::arbitrary(g))),
            23 => Proto(Tcp(Arbitrary::arbitrary(g))),
            24 => Proto(Tls),
            25 => Proto(Noise),
            26 => Proto(Udp(Arbitrary::arbitrary(g))),
            27 => Proto(Udt),
            28 => Proto(Unix(Cow::Owned(SubString::arbitrary(g).0))),
            29 => Proto(Utp),
            30 => Proto(WebTransport),
            31 => Proto(Ws("/".into())),
            32 => Proto(Wss("/".into())),
            _ => panic!("outside range"),
        }
    }
}

#[derive(Clone, Debug)]
struct Mh(MultihashGeneric<64>);

impl Arbitrary for Mh {
    fn arbitrary(g: &mut Gen) -> Self {
        let mut hash: [u8; 32] = [0; 32];
        hash.fill_with(|| u8::arbitrary(g));
        Mh(MultihashGeneric::wrap(0x0, &hash).expect("The digest size is never too large"))
    }
}

#[derive(PartialEq, Eq, Clone, Debug)]
struct SubString(String); // ASCII string without '/'

impl Arbitrary for SubString {
    fn arbitrary(g: &mut Gen) -> Self {
        let mut s = String::arbitrary(g);
        s.retain(|c| c.is_ascii() && c != '/');
        SubString(s)
    }
}

// other unit tests

fn ma_valid(source: &str, target: &str, protocols: Vec<Protocol<'_>>) {
    let parsed = source.parse::<Multiaddr>().unwrap();
    assert_eq!(HEXUPPER.encode(&parsed.to_vec()[..]), target);
    assert_eq!(parsed.iter().collect::<Vec<_>>(), protocols);
    assert_eq!(source.parse::<Multiaddr>().unwrap().to_string(), source);
    assert_eq!(
        Multiaddr::try_from(HEXUPPER.decode(target.as_bytes()).unwrap()).unwrap(),
        parsed
    );
}

fn multihash(s: &str) -> MultihashGeneric<64> {
    MultihashGeneric::from_bytes(&multibase::Base::Base58Btc.decode(s).unwrap()).unwrap()
}

#[test]
fn multiaddr_eq() {
    let m1 = "/ip4/127.0.0.1/udp/1234".parse::<Multiaddr>().unwrap();
    let m2 = "/ip4/127.0.0.1/tcp/1234".parse::<Multiaddr>().unwrap();
    let m3 = "/ip4/127.0.0.1/tcp/1234".parse::<Multiaddr>().unwrap();

    assert_ne!(m1, m2);
    assert_ne!(m2, m1);
    assert_eq!(m2, m3);
    assert_eq!(m1, m1);
}

#[test]
fn construct_success() {
    use Protocol::*;

    let local: Ipv4Addr = "127.0.0.1".parse().unwrap();
    let addr6: Ipv6Addr = "2001:8a0:7ac5:4201:3ac9:86ff:fe31:7095".parse().unwrap();

    ma_valid(
        "/ip4/1.2.3.4",
        "0401020304",
        vec![Ip4("1.2.3.4".parse().unwrap())],
    );
    ma_valid(
        "/ip4/0.0.0.0",
        "0400000000",
        vec![Ip4("0.0.0.0".parse().unwrap())],
    );
    ma_valid(
        "/ip6/::1",
        "2900000000000000000000000000000001",
        vec![Ip6("::1".parse().unwrap())],
    );
    ma_valid(
        "/ip6/2601:9:4f81:9700:803e:ca65:66e8:c21",
        "29260100094F819700803ECA6566E80C21",
        vec![Ip6("2601:9:4f81:9700:803e:ca65:66e8:c21".parse().unwrap())],
    );
    ma_valid("/udp/0", "91020000", vec![Udp(0)]);
    ma_valid("/tcp/0", "060000", vec![Tcp(0)]);
    ma_valid("/sctp/0", "84010000", vec![Sctp(0)]);
    ma_valid("/udp/1234", "910204D2", vec![Udp(1234)]);
    ma_valid("/tcp/1234", "0604D2", vec![Tcp(1234)]);
    ma_valid("/sctp/1234", "840104D2", vec![Sctp(1234)]);
    ma_valid("/udp/65535", "9102FFFF", vec![Udp(65535)]);
    ma_valid("/tcp/65535", "06FFFF", vec![Tcp(65535)]);
    ma_valid(
        "/p2p/QmcgpsyWgH8Y8ajJz1Cu72KnS5uo2Aa2LpzU7kinSupNKC",
        "A503221220D52EBB89D85B02A284948203A62FF28389C57C9F42BEEC4EC20DB76A68911C0B",
        vec![P2p(multihash(
            "QmcgpsyWgH8Y8ajJz1Cu72KnS5uo2Aa2LpzU7kinSupNKC",
        ))],
    );
    ma_valid(
        "/udp/1234/sctp/1234",
        "910204D2840104D2",
        vec![Udp(1234), Sctp(1234)],
    );
    ma_valid("/udp/1234/udt", "910204D2AD02", vec![Udp(1234), Udt]);
    ma_valid("/udp/1234/utp", "910204D2AE02", vec![Udp(1234), Utp]);
    ma_valid("/tcp/1234/http", "0604D2E003", vec![Tcp(1234), Http]);
    ma_valid(
        "/tcp/1234/tls/http",
        "0604D2C003E003",
        vec![Tcp(1234), Tls, Http],
    );
    ma_valid("/tcp/1234/https", "0604D2BB03", vec![Tcp(1234), Https]);
    ma_valid(
        "/p2p/QmcgpsyWgH8Y8ajJz1Cu72KnS5uo2Aa2LpzU7kinSupNKC/tcp/1234",
        "A503221220D52EBB89D85B02A284948203A62FF28389C57C9F42BEEC4EC20DB76A68911C0B0604D2",
        vec![
            P2p(multihash("QmcgpsyWgH8Y8ajJz1Cu72KnS5uo2Aa2LpzU7kinSupNKC")),
            Tcp(1234),
        ],
    );
    ma_valid(
        "/ip4/127.0.0.1/udp/1234",
        "047F000001910204D2",
        vec![Ip4(local), Udp(1234)],
    );
    ma_valid(
        "/ip4/127.0.0.1/udp/0",
        "047F00000191020000",
        vec![Ip4(local), Udp(0)],
    );
    ma_valid(
        "/ip4/127.0.0.1/tcp/1234",
        "047F0000010604D2",
        vec![Ip4(local), Tcp(1234)],
    );
    ma_valid(
        "/ip4/127.0.0.1/p2p/QmcgpsyWgH8Y8ajJz1Cu72KnS5uo2Aa2LpzU7kinSupNKC",
        "047F000001A503221220D52EBB89D85B02A284948203A62FF28389C57C9F42BEEC4EC20DB76A68911C0B",
        vec![
            Ip4(local),
            P2p(multihash("QmcgpsyWgH8Y8ajJz1Cu72KnS5uo2Aa2LpzU7kinSupNKC")),
        ],
    );
    ma_valid("/ip4/127.0.0.1/p2p/QmcgpsyWgH8Y8ajJz1Cu72KnS5uo2Aa2LpzU7kinSupNKC/tcp/1234",
             "047F000001A503221220D52EBB89D85B02A284948203A62FF28389C57C9F42BEEC4EC20DB76A68911C0B0604D2",
             vec![Ip4(local), P2p(multihash("QmcgpsyWgH8Y8ajJz1Cu72KnS5uo2Aa2LpzU7kinSupNKC")), Tcp(1234)]);
    // /unix/a/b/c/d/e,
    // /unix/stdio,
    // /ip4/1.2.3.4/tcp/80/unix/a/b/c/d/e/f,
    // /ip4/127.0.0.1/p2p/QmcgpsyWgH8Y8ajJz1Cu72KnS5uo2Aa2LpzU7kinSupNKC/tcp/1234/unix/stdio
    ma_valid("/ip6/2001:8a0:7ac5:4201:3ac9:86ff:fe31:7095/tcp/8000/ws/p2p/QmcgpsyWgH8Y8ajJz1Cu72KnS5uo2Aa2LpzU7kinSupNKC",
             "29200108A07AC542013AC986FFFE317095061F40DD03A503221220D52EBB89D85B02A284948203A62FF28389C57C9F42BEEC4EC20DB76A68911C0B",
             vec![Ip6(addr6), Tcp(8000), Ws("/".into()), P2p(multihash("QmcgpsyWgH8Y8ajJz1Cu72KnS5uo2Aa2LpzU7kinSupNKC"))
             ]);
    ma_valid("/p2p-webrtc-star/ip4/127.0.0.1/tcp/9090/ws/p2p/QmcgpsyWgH8Y8ajJz1Cu72KnS5uo2Aa2LpzU7kinSupNKC",
             "9302047F000001062382DD03A503221220D52EBB89D85B02A284948203A62FF28389C57C9F42BEEC4EC20DB76A68911C0B",
             vec![P2pWebRtcStar, Ip4(local), Tcp(9090), Ws("/".into()), P2p(multihash("QmcgpsyWgH8Y8ajJz1Cu72KnS5uo2Aa2LpzU7kinSupNKC"))
             ]);
    ma_valid("/ip6/2001:8a0:7ac5:4201:3ac9:86ff:fe31:7095/tcp/8000/wss/p2p/QmcgpsyWgH8Y8ajJz1Cu72KnS5uo2Aa2LpzU7kinSupNKC",
             "29200108A07AC542013AC986FFFE317095061F40DE03A503221220D52EBB89D85B02A284948203A62FF28389C57C9F42BEEC4EC20DB76A68911C0B",
             vec![Ip6(addr6), Tcp(8000), Wss("/".into()), P2p(multihash("QmcgpsyWgH8Y8ajJz1Cu72KnS5uo2Aa2LpzU7kinSupNKC"))]);
    ma_valid("/ip4/127.0.0.1/tcp/9090/p2p-circuit/p2p/QmcgpsyWgH8Y8ajJz1Cu72KnS5uo2Aa2LpzU7kinSupNKC",
             "047F000001062382A202A503221220D52EBB89D85B02A284948203A62FF28389C57C9F42BEEC4EC20DB76A68911C0B",
             vec![Ip4(local), Tcp(9090), P2pCircuit, P2p(multihash("QmcgpsyWgH8Y8ajJz1Cu72KnS5uo2Aa2LpzU7kinSupNKC"))]);

    ma_valid(
        "/onion/aaimaq4ygg2iegci:80",
        "BC030010C0439831B48218480050",
        vec![Onion(
            Cow::Owned([0, 16, 192, 67, 152, 49, 180, 130, 24, 72]),
            80,
        )],
    );
    ma_valid(
        "/onion3/vww6ybal4bd7szmgncyruucpgfkqahzddi37ktceo3ah7ngmcopnpyyd:1234",
        "BD03ADADEC040BE047F9658668B11A504F3155001F231A37F54C4476C07FB4CC139ED7E30304D2",
        vec![Onion3(
            (
                [
                    173, 173, 236, 4, 11, 224, 71, 249, 101, 134, 104, 177, 26, 80, 79, 49, 85, 0,
                    31, 35, 26, 55, 245, 76, 68, 118, 192, 127, 180, 204, 19, 158, 215, 227, 3,
                ],
                1234,
            )
                .into(),
        )],
    );
    ma_valid(
        "/dnsaddr/sjc-1.bootstrap.libp2p.io",
        "3819736A632D312E626F6F7473747261702E6C69627032702E696F",
        vec![Dnsaddr(Cow::Borrowed("sjc-1.bootstrap.libp2p.io"))],
    );
    ma_valid(
        "/dnsaddr/sjc-1.bootstrap.libp2p.io/tcp/1234/p2p/QmNnooDu7bfjPFoTZYxMNLWUQJyrVwtbZg5gBMjTezGAJN",
        "3819736A632D312E626F6F7473747261702E6C69627032702E696F0604D2A50322122006B3608AA000274049EB28AD8E793A26FF6FAB281A7D3BD77CD18EB745DFAABB",
        vec![Dnsaddr(Cow::Borrowed("sjc-1.bootstrap.libp2p.io")), Tcp(1234), P2p(multihash("QmNnooDu7bfjPFoTZYxMNLWUQJyrVwtbZg5gBMjTezGAJN"))]
    );
    ma_valid(
        "/ip4/127.0.0.1/tcp/127/ws",
        "047F00000106007FDD03",
        vec![Ip4(local), Tcp(127), Ws("/".into())],
    );
    ma_valid(
        "/ip4/127.0.0.1/tcp/127/tls",
        "047F00000106007FC003",
        vec![Ip4(local), Tcp(127), Tls],
    );
    ma_valid(
        "/ip4/127.0.0.1/tcp/127/tls/ws",
        "047F00000106007FC003DD03",
        vec![Ip4(local), Tcp(127), Tls, Ws("/".into())],
    );

    ma_valid(
        "/ip4/127.0.0.1/tcp/127/noise",
        "047F00000106007FC603",
        vec![Ip4(local), Tcp(127), Noise],
    );

    ma_valid(
        "/ip4/127.0.0.1/udp/1234/webrtc-direct",
        "047F000001910204D29802",
        vec![Ip4(local), Udp(1234), WebRTCDirect],
    );

    let (_base, decoded) =
        multibase::decode("uEiDDq4_xNyDorZBH3TlGazyJdOWSwvo4PUo5YHFMrvDE8g").unwrap();
    ma_valid(
        "/ip4/127.0.0.1/udp/1234/webrtc-direct/certhash/uEiDDq4_xNyDorZBH3TlGazyJdOWSwvo4PUo5YHFMrvDE8g",
        "047F000001910204D29802D203221220C3AB8FF13720E8AD9047DD39466B3C8974E592C2FA383D4A3960714CAEF0C4F2",
        vec![
            Ip4(local),
            Udp(1234),
            WebRTCDirect,
<<<<<<< HEAD
            Certhash(Multihash::from_bytes(&decoded).unwrap()),
=======
            Certhash(MultihashGeneric::from_bytes(&decoded).unwrap()),
>>>>>>> 13a1e9e7
        ],
    );

    ma_valid(
        "/ip6/2001:8a0:7ac5:4201:3ac9:86ff:fe31:7095/tcp/4001/wss/p2p/QmNnooDu7bfjPFoTZYxMNLWUQJyrVwtbZg5gBMjTezGAJN/p2p-circuit/webrtc/p2p/QmcgpsyWgH8Y8ajJz1Cu72KnS5uo2Aa2LpzU7kinSupNKC",
        "29200108A07AC542013AC986FFFE317095060FA1DE03A50322122006B3608AA000274049EB28AD8E793A26FF6FAB281A7D3BD77CD18EB745DFAABBA2029902A503221220D52EBB89D85B02A284948203A62FF28389C57C9F42BEEC4EC20DB76A68911C0B",
        vec![Ip6(addr6),Tcp(4001), Wss("/".into()), P2p(multihash("QmNnooDu7bfjPFoTZYxMNLWUQJyrVwtbZg5gBMjTezGAJN")), P2pCircuit, WebRTC, P2p(multihash("QmcgpsyWgH8Y8ajJz1Cu72KnS5uo2Aa2LpzU7kinSupNKC"))],
    );

    ma_valid(
        "/ip4/127.0.0.1/udp/1234/quic/webtransport",
        "047F000001910204D2CC03D103",
        vec![Ip4(local), Udp(1234), Quic, WebTransport],
    );

    let (_base, decoded) =
        multibase::decode("uEiDDq4_xNyDorZBH3TlGazyJdOWSwvo4PUo5YHFMrvDE8g").unwrap();
    ma_valid(
        "/ip4/127.0.0.1/udp/1234/webtransport/certhash/uEiDDq4_xNyDorZBH3TlGazyJdOWSwvo4PUo5YHFMrvDE8g",
        "047F000001910204D2D103D203221220C3AB8FF13720E8AD9047DD39466B3C8974E592C2FA383D4A3960714CAEF0C4F2",
        vec![
            Ip4(local),
            Udp(1234),
            WebTransport,
            Certhash(MultihashGeneric::from_bytes(&decoded).unwrap()),
        ],
    );
}

#[test]
fn construct_fail() {
    let addresses = [
        "/ip4",
        "/ip4/::1",
        "/ip4/fdpsofodsajfdoisa",
        "/ip6",
        "/udp",
        "/tcp",
        "/sctp",
        "/udp/65536",
        "/tcp/65536",
        "/onion/9imaq4ygg2iegci7:80",
        "/onion/aaimaq4ygg2iegci7:80",
        "/onion/timaq4ygg2iegci7:0",
        "/onion/timaq4ygg2iegci7:-1",
        "/onion/timaq4ygg2iegci7",
        "/onion/timaq4ygg2iegci@:666",
        "/onion3/9ww6ybal4bd7szmgncyruucpgfkqahzddi37ktceo3ah7ngmcopnpyyd:80",
        "/onion3/vww6ybal4bd7szmgncyruucpgfkqahzddi37ktceo3ah7ngmcopnpyyd7:80",
        "/onion3/vww6ybal4bd7szmgncyruucpgfkqahzddi37ktceo3ah7ngmcopnpyyd:0",
        "/onion3/vww6ybal4bd7szmgncyruucpgfkqahzddi37ktceo3ah7ngmcopnpyyd:-1",
        "/onion3/vww6ybal4bd7szmgncyruucpgfkqahzddi37ktceo3ah7ngmcopnpyyd",
        "/onion3/vww6ybal4bd7szmgncyruucpgfkqahzddi37ktceo3ah7ngmcopnpyy@:666",
        "/udp/1234/sctp",
        "/udp/1234/udt/1234",
        "/udp/1234/utp/1234",
        "/ip4/127.0.0.1/udp/jfodsajfidosajfoidsa",
        "/ip4/127.0.0.1/udp",
        "/ip4/127.0.0.1/tcp/jfodsajfidosajfoidsa",
        "/ip4/127.0.0.1/tcp",
        "/ip4/127.0.0.1/p2p",
        "/ip4/127.0.0.1/p2p/tcp",
        "/p2p-circuit/50",
        "/ip4/127.0.0.1/udp/1234/webrtc-direct/certhash",
        "/ip4/127.0.0.1/udp/1234/webrtc-direct/certhash/b2uaraocy6yrdblb4sfptaddgimjmmp", // 1 character missing from certhash
    ];

    for address in &addresses {
        assert!(
            address.parse::<Multiaddr>().is_err(),
            "{}",
            address.to_string()
        );
    }
}

#[test]
fn to_multiaddr() {
    assert_eq!(
        Multiaddr::from(Ipv4Addr::new(127, 0, 0, 1)),
        "/ip4/127.0.0.1".parse().unwrap()
    );
    assert_eq!(
        Multiaddr::from(Ipv6Addr::new(
            0x2601, 0x9, 0x4f81, 0x9700, 0x803e, 0xca65, 0x66e8, 0xc21
        )),
        "/ip6/2601:9:4f81:9700:803e:ca65:66e8:c21".parse().unwrap()
    );
    assert_eq!(
        Multiaddr::try_from("/ip4/127.0.0.1/tcp/1234".to_string()).unwrap(),
        "/ip4/127.0.0.1/tcp/1234".parse::<Multiaddr>().unwrap()
    );
    assert_eq!(
        Multiaddr::try_from("/ip6/2601:9:4f81:9700:803e:ca65:66e8:c21").unwrap(),
        "/ip6/2601:9:4f81:9700:803e:ca65:66e8:c21"
            .parse::<Multiaddr>()
            .unwrap()
    );
    assert_eq!(
        Multiaddr::from(Ipv4Addr::new(127, 0, 0, 1)).with(Protocol::Tcp(1234)),
        "/ip4/127.0.0.1/tcp/1234".parse::<Multiaddr>().unwrap()
    );
    assert_eq!(
        Multiaddr::from(Ipv6Addr::new(
            0x2601, 0x9, 0x4f81, 0x9700, 0x803e, 0xca65, 0x66e8, 0xc21
        ))
        .with(Protocol::Tcp(1234)),
        "/ip6/2601:9:4f81:9700:803e:ca65:66e8:c21/tcp/1234"
            .parse::<Multiaddr>()
            .unwrap()
    );
}

#[test]
fn from_bytes_fail() {
    let bytes = vec![1, 2, 3, 4];
    assert!(Multiaddr::try_from(bytes).is_err());
}

#[test]
fn ser_and_deser_json() {
    let addr: Multiaddr = "/ip4/0.0.0.0/tcp/0/tls".parse::<Multiaddr>().unwrap();
    let serialized = serde_json::to_string(&addr).unwrap();
    assert_eq!(serialized, "\"/ip4/0.0.0.0/tcp/0/tls\"");
    let deserialized: Multiaddr = serde_json::from_str(&serialized).unwrap();
    assert_eq!(addr, deserialized);
}

#[test]
fn ser_and_deser_bincode() {
    let addr: Multiaddr = "/ip4/0.0.0.0/tcp/0/tls".parse::<Multiaddr>().unwrap();
    let serialized = bincode::serialize(&addr).unwrap();
    // compact addressing
    assert_eq!(
        serialized,
        vec![10, 0, 0, 0, 0, 0, 0, 0, 4, 0, 0, 0, 0, 6, 0, 0, 192, 3]
    );
    let deserialized: Multiaddr = bincode::deserialize(&serialized).unwrap();
    assert_eq!(addr, deserialized);
}

#[test]
fn append() {
    let mut a: Multiaddr = Protocol::Ip4(Ipv4Addr::new(1, 2, 3, 4)).into();
    a.push(Protocol::Tcp(80));
    a.push(Protocol::Http);

    let mut i = a.iter();
    assert_eq!(Some(Protocol::Ip4(Ipv4Addr::new(1, 2, 3, 4))), i.next());
    assert_eq!(Some(Protocol::Tcp(80)), i.next());
    assert_eq!(Some(Protocol::Http), i.next());
    assert_eq!(None, i.next())
}

fn replace_ip_addr(a: &Multiaddr, p: Protocol<'_>) -> Option<Multiaddr> {
    a.replace(0, move |x| match x {
        Protocol::Ip4(_) | Protocol::Ip6(_) => Some(p),
        _ => None,
    })
}

#[test]
fn replace_ip4_with_ip4() {
    let server = multiaddr!(Ip4(Ipv4Addr::LOCALHOST), Tcp(10000u16));
    let result = replace_ip_addr(&server, Protocol::Ip4([80, 81, 82, 83].into())).unwrap();
    assert_eq!(result, multiaddr!(Ip4([80, 81, 82, 83]), Tcp(10000u16)))
}

#[test]
fn replace_ip6_with_ip4() {
    let server = multiaddr!(Ip6(Ipv6Addr::LOCALHOST), Tcp(10000u16));
    let result = replace_ip_addr(&server, Protocol::Ip4([80, 81, 82, 83].into())).unwrap();
    assert_eq!(result, multiaddr!(Ip4([80, 81, 82, 83]), Tcp(10000u16)))
}

#[test]
fn replace_ip4_with_ip6() {
    let server = multiaddr!(Ip4(Ipv4Addr::LOCALHOST), Tcp(10000u16));
    let result = replace_ip_addr(&server, "2001:db8::1".parse::<Ipv6Addr>().unwrap().into());
    assert_eq!(
        result.unwrap(),
        "/ip6/2001:db8::1/tcp/10000".parse::<Multiaddr>().unwrap()
    )
}

#[test]
fn unknown_protocol_string() {
    match "/unknown/1.2.3.4".parse::<Multiaddr>() {
        Ok(_) => panic!("The UnknownProtocolString error should be caused"),
        Err(e) => match e {
            crate::Error::UnknownProtocolString(protocol) => {
                assert_eq!(protocol, "unknown")
            }
            _ => panic!("The UnknownProtocolString error should be caused"),
        },
    }
}

#[test]
fn protocol_stack() {
    let addresses = [
        "/ip4/0.0.0.0",
        "/ip6/::1",
        "/ip6/2601:9:4f81:9700:803e:ca65:66e8:c21",
        "/udp/0",
        "/tcp/0",
        "/sctp/0",
        "/udp/1234",
        "/tcp/1234",
        "/sctp/1234",
        "/udp/65535",
        "/tcp/65535",
        "/p2p/QmcgpsyWgH8Y8ajJz1Cu72KnS5uo2Aa2LpzU7kinSupNKC",
        "/udp/1234/sctp/1234",
        "/udp/1234/udt",
        "/udp/1234/utp",
        "/tcp/1234/http",
        "/tcp/1234/tls/http",
        "/tcp/1234/https",
        "/p2p/QmcgpsyWgH8Y8ajJz1Cu72KnS5uo2Aa2LpzU7kinSupNKC/tcp/1234",
        "/ip4/127.0.0.1/udp/1234",
        "/ip4/127.0.0.1/udp/0",
        "/ip4/127.0.0.1/tcp/1234",
        "/ip4/127.0.0.1/p2p/QmcgpsyWgH8Y8ajJz1Cu72KnS5uo2Aa2LpzU7kinSupNKC",
        "/ip4/127.0.0.1/p2p/QmcgpsyWgH8Y8ajJz1Cu72KnS5uo2Aa2LpzU7kinSupNKC/tcp/1234",
        "/ip6/2001:8a0:7ac5:4201:3ac9:86ff:fe31:7095/tcp/8000/ws/p2p/QmcgpsyWgH8Y8ajJz1Cu72KnS5uo2Aa2LpzU7kinSupNKC",
        "/p2p-webrtc-star/ip4/127.0.0.1/tcp/9090/ws/p2p/QmcgpsyWgH8Y8ajJz1Cu72KnS5uo2Aa2LpzU7kinSupNKC",
        "/ip6/2001:8a0:7ac5:4201:3ac9:86ff:fe31:7095/tcp/8000/wss/p2p/QmcgpsyWgH8Y8ajJz1Cu72KnS5uo2Aa2LpzU7kinSupNKC",
        "/ip4/127.0.0.1/tcp/9090/p2p-circuit/p2p/QmcgpsyWgH8Y8ajJz1Cu72KnS5uo2Aa2LpzU7kinSupNKC",
        "/onion/aaimaq4ygg2iegci:80",
        "/dnsaddr/sjc-1.bootstrap.libp2p.io",
        "/dnsaddr/sjc-1.bootstrap.libp2p.io/tcp/1234/p2p/QmNnooDu7bfjPFoTZYxMNLWUQJyrVwtbZg5gBMjTezGAJN",
        "/ip4/127.0.0.1/tcp/127/ws",
        "/ip4/127.0.0.1/tcp/127/tls",
        "/ip4/127.0.0.1/tcp/127/tls/ws",
        "/ip4/127.0.0.1/tcp/127/noise",
        "/ip4/127.0.0.1/udp/1234/webrtc-direct",
<<<<<<< HEAD
        "/ip6/2001:8a0:7ac5:4201:3ac9:86ff:fe31:7095/tcp/4001/wss/p2p/QmNnooDu7bfjPFoTZYxMNLWUQJyrVwtbZg5gBMjTezGAJN/p2p-circuit/webrtc/p2p/QmcgpsyWgH8Y8ajJz1Cu72KnS5uo2Aa2LpzU7kinSupNKC",
=======
>>>>>>> 13a1e9e7
    ];
    let argless = std::collections::HashSet::from([
        "http",
        "https",
        "noise",
        "p2p-circuit",
        "p2p-webrtc-direct",
        "p2p-webrtc-star",
        "p2p-websocket-star",
        "quic",
        "quic-v1",
        "tls",
        "udt",
        "utp",
        "webrtc-direct",
<<<<<<< HEAD
        "webrtc",
=======
>>>>>>> 13a1e9e7
        "ws",
        "wss",
    ]);
    for addr_str in addresses {
        let ma = Multiaddr::from_str(addr_str).expect("These are supposed to be valid multiaddrs");
        let ps: Vec<&str> = ma.protocol_stack().collect();
        let mut toks: Vec<&str> = addr_str.split('/').collect();
        assert_eq!("", toks[0]);
        toks.remove(0);
        let mut i = 0;
        while i < toks.len() {
            let proto_tag = toks[i];
            i += 1;
            if argless.contains(proto_tag) {
                //skip
            } else {
                toks.remove(i);
            }
        }
        assert_eq!(ps, toks);
    }
}

// Assert all `Protocol` variants are covered
// in its `Arbitrary` impl.
#[cfg(nightly)]
#[test]
fn arbitrary_impl_for_all_proto_variants() {
    let variants = core::mem::variant_count::<Protocol>() as u8;
    assert_eq!(variants, Proto::IMPL_VARIANT_COUNT);
}<|MERGE_RESOLUTION|>--- conflicted
+++ resolved
@@ -103,18 +103,11 @@
             9 => Proto(P2pWebRtcDirect),
             10 => Proto(P2pWebRtcStar),
             11 => Proto(WebRTCDirect),
-<<<<<<< HEAD
             12 => Proto(WebRTC),
             13 => Proto(Certhash(Mh::arbitrary(g).0)),
             14 => Proto(P2pWebSocketStar),
             15 => Proto(Memory(Arbitrary::arbitrary(g))),
             16 => {
-=======
-            12 => Proto(Certhash(Mh::arbitrary(g).0)),
-            13 => Proto(P2pWebSocketStar),
-            14 => Proto(Memory(Arbitrary::arbitrary(g))),
-            15 => {
->>>>>>> 13a1e9e7
                 let a = iter::repeat_with(|| u8::arbitrary(g))
                     .take(10)
                     .collect::<Vec<_>>()
@@ -379,11 +372,7 @@
             Ip4(local),
             Udp(1234),
             WebRTCDirect,
-<<<<<<< HEAD
-            Certhash(Multihash::from_bytes(&decoded).unwrap()),
-=======
             Certhash(MultihashGeneric::from_bytes(&decoded).unwrap()),
->>>>>>> 13a1e9e7
         ],
     );
 
@@ -621,10 +610,7 @@
         "/ip4/127.0.0.1/tcp/127/tls/ws",
         "/ip4/127.0.0.1/tcp/127/noise",
         "/ip4/127.0.0.1/udp/1234/webrtc-direct",
-<<<<<<< HEAD
         "/ip6/2001:8a0:7ac5:4201:3ac9:86ff:fe31:7095/tcp/4001/wss/p2p/QmNnooDu7bfjPFoTZYxMNLWUQJyrVwtbZg5gBMjTezGAJN/p2p-circuit/webrtc/p2p/QmcgpsyWgH8Y8ajJz1Cu72KnS5uo2Aa2LpzU7kinSupNKC",
-=======
->>>>>>> 13a1e9e7
     ];
     let argless = std::collections::HashSet::from([
         "http",
@@ -640,10 +626,7 @@
         "udt",
         "utp",
         "webrtc-direct",
-<<<<<<< HEAD
         "webrtc",
-=======
->>>>>>> 13a1e9e7
         "ws",
         "wss",
     ]);
